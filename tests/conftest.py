""" Globally available fixtures"""
import os
from typing import Any
import pytest

from slither import Slither
from fuzz_utils.generate.FoundryTest import FoundryTest
from fuzz_utils.generate.fuzzers.Echidna import Echidna
from fuzz_utils.generate.fuzzers.Medusa import Medusa


class TestGenerator:
    """Helper class for testing all fuzzers with the tool"""
    __test__ = False
    def __init__(self, target: str, target_path: str, corpus_dir: str):
        slither = Slither(target_path)
        echidna = Echidna(target, f"echidna-corpora/{corpus_dir}", slither, False)
        medusa = Medusa(target, f"medusa-corpora/{corpus_dir}", slither, False)
<<<<<<< HEAD
        config = {
            "targetContract": target,
            "inheritancePath": "../src/",
            "corpusDir": f"echidna-corpora/{corpus_dir}",
            "testsDir": "./test/",
        }
        self.echidna_generator = FoundryTest(config, slither, echidna)
        config["corpusDir"] = f"medusa-corpora/{corpus_dir}"
        self.medusa_generator = FoundryTest(config, slither, medusa)
=======
        self.echidna_generator = FoundryTest(
            "../src/", target, f"echidna-corpora/{corpus_dir}", "./test/", slither, echidna, False
        )
        self.medusa_generator = FoundryTest(
            "../src/", target, f"medusa-corpora/{corpus_dir}", "./test/", slither, medusa, False
        )
>>>>>>> 4db63060

    def echidna_generate_tests(self) -> None:
        """Runs the fuzz-utils tool for an Echidna corpus"""
        self.echidna_generator.create_poc()

    def medusa_generate_tests(self) -> None:
        """Runs the fuzz-utils tool for a Medusa corpus"""
        self.medusa_generator.create_poc()


@pytest.fixture(autouse=True)  # type: ignore[misc]
def change_test_dir(request: Any, monkeypatch: Any) -> None:
    """Helper fixture to change the working directory"""
    # Directory of the test file
    test_dir = request.fspath.dirname

    # Path to the test_data directory
    data_dir = os.path.join(test_dir, "test_data")

    # Change the current working directory to test_data
    monkeypatch.chdir(data_dir)


@pytest.fixture  # type: ignore[misc]
def basic_types() -> TestGenerator:
    """Fixture for the BasicTypes test contract"""
    target = "BasicTypes"
    target_path = "./src/BasicTypes.sol"
    corpus_dir = "corpus-basic"

    return TestGenerator(target, target_path, corpus_dir)


@pytest.fixture  # type: ignore[misc]
def fixed_size_arrays() -> TestGenerator:
    """Fixture for the FixedArrays test contract"""
    target = "FixedArrays"
    target_path = "./src/FixedArrays.sol"
    corpus_dir = "corpus-fixed-arr"

    return TestGenerator(target, target_path, corpus_dir)


@pytest.fixture  # type: ignore[misc]
def dynamic_arrays() -> TestGenerator:
    """Fixture for the DynamicArrays test contract"""
    target = "DynamicArrays"
    target_path = "./src/DynamicArrays.sol"
    corpus_dir = "corpus-dyn-arr"

    return TestGenerator(target, target_path, corpus_dir)


@pytest.fixture  # type: ignore[misc]
def structs_and_enums() -> TestGenerator:
    """Fixture for the TupleTypes test contract"""
    target = "TupleTypes"
    target_path = "./src/TupleTypes.sol"
    corpus_dir = "corpus-struct"

    return TestGenerator(target, target_path, corpus_dir)


@pytest.fixture  # type: ignore[misc]
def value_transfer() -> TestGenerator:
    """Fixture for the ValueTransfer test contract"""
    target = "ValueTransfer"
    target_path = "./src/ValueTransfer.sol"
    corpus_dir = "corpus-value"

    return TestGenerator(target, target_path, corpus_dir)<|MERGE_RESOLUTION|>--- conflicted
+++ resolved
@@ -11,12 +11,13 @@
 
 class TestGenerator:
     """Helper class for testing all fuzzers with the tool"""
+
     __test__ = False
+
     def __init__(self, target: str, target_path: str, corpus_dir: str):
         slither = Slither(target_path)
         echidna = Echidna(target, f"echidna-corpora/{corpus_dir}", slither, False)
         medusa = Medusa(target, f"medusa-corpora/{corpus_dir}", slither, False)
-<<<<<<< HEAD
         config = {
             "targetContract": target,
             "inheritancePath": "../src/",
@@ -26,14 +27,6 @@
         self.echidna_generator = FoundryTest(config, slither, echidna)
         config["corpusDir"] = f"medusa-corpora/{corpus_dir}"
         self.medusa_generator = FoundryTest(config, slither, medusa)
-=======
-        self.echidna_generator = FoundryTest(
-            "../src/", target, f"echidna-corpora/{corpus_dir}", "./test/", slither, echidna, False
-        )
-        self.medusa_generator = FoundryTest(
-            "../src/", target, f"medusa-corpora/{corpus_dir}", "./test/", slither, medusa, False
-        )
->>>>>>> 4db63060
 
     def echidna_generate_tests(self) -> None:
         """Runs the fuzz-utils tool for an Echidna corpus"""
